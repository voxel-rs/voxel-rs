[package]
name = "voxel-rs"
version = "0.1.0"
# TODO: Add email
authors = ["Technici4n"]
edition = "2018"

[profile.release]
debug = true

[dependencies]
gfx = "^0.18"
gfx_device_gl = "^0.16.1"
glutin = "^0.19"
gfx_window_glutin = "^0.29"
image = "^0.21"
texture_packer = "^0.16"
nalgebra = "^0.17"
noise = "^0.5"
rand = "^0.6"
serde = "^1.0"
serde_derive = "^1.0"
toml = "^0.4"
bincode = "^1.1"
net2 = "^0.2"
<<<<<<< HEAD
hashbrown = "^0.3.0"

=======
ncollide3d = "^0.19"
nphysics3d = "^0.11"
num = "^0.2"
fnv = "^1.0.3"
derive_more = "^0.14"
>>>>>>> 9597fb1a

[patch.crates-io]
cobalt = { git = 'https://github.com/Technici4n/cobalt-rs' }<|MERGE_RESOLUTION|>--- conflicted
+++ resolved
@@ -23,16 +23,11 @@
 toml = "^0.4"
 bincode = "^1.1"
 net2 = "^0.2"
-<<<<<<< HEAD
 hashbrown = "^0.3.0"
-
-=======
 ncollide3d = "^0.19"
 nphysics3d = "^0.11"
 num = "^0.2"
-fnv = "^1.0.3"
 derive_more = "^0.14"
->>>>>>> 9597fb1a
 
 [patch.crates-io]
 cobalt = { git = 'https://github.com/Technici4n/cobalt-rs' }