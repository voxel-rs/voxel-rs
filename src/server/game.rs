//! The game thread is the main server thread. It is authoritative over the game.

use crate::sim::chunk::{ChunkContents, ChunkPos, ChunkState};
use crate::config::Config;
use crate::core::messages::server::{ToGame, ToNetwork, ToWorldgen};
use crate::network::ConnectionId;
use crate::util::Ticker;
use crate::sim::{World, player::PlayerId};
use fnv::FnvHashMap;
use std::sync::mpsc::{Receiver, Sender};
use std::sync::Arc;
use std::time::Instant;

pub fn start(
    rx: Receiver<ToGame>,
    network_tx: Sender<ToNetwork>,
    worldgen_tx: Sender<ToWorldgen>,
    config: Arc<Config>,
) {
    let mut implementation = GameImpl::from_parts(rx, network_tx, worldgen_tx, config);
    loop {
        implementation.process_messages();

        implementation.tick_game();

        implementation.send_chunks();
    }
}

struct GameImpl {
    config: Arc<Config>,
    rx: Receiver<ToGame>,
    network_tx: Sender<ToNetwork>,
    worldgen_tx: Sender<ToWorldgen>,
    world: World,
    connections: FnvHashMap<ConnectionId, PlayerId>,
    player_chunks : FnvHashMap<PlayerId, FnvHashMap<ChunkPos, u64>>,
    last_tick: Instant,
    last_update: Ticker,
}

impl GameImpl {
    pub fn from_parts(
        rx: Receiver<ToGame>,
        network_tx: Sender<ToNetwork>,
        worldgen_tx: Sender<ToWorldgen>,
        config: Arc<Config>,
    ) -> Self {
        Self {
            config,
            rx,
            network_tx,
            worldgen_tx,
            world: World::new(),
            connections: FnvHashMap::default(),
            player_chunks: FnvHashMap::default(),
            last_tick: Instant::now(),
            last_update: Ticker::from_tick_rate(60),
        }
    }

    pub fn process_messages(&mut self) {
        let message = self.rx.recv().unwrap();
        self.process_message(message);
    }

    fn process_message(&mut self, message: ToGame) {
        use crate::core::messages::server::ToGamePlayer as Ev;
        match message {
            ToGame::PlayerEvent(id, ev) => match ev {
                Ev::Connect => {
                    let new_player = self.world.players.new_player(
                        [
                            self.config.player_x,
                            self.config.player_y,
                            self.config.player_z,
                        ].into(),
                        true);
                    self.connections.insert(id, new_player);
                    self.player_chunks.insert(new_player, FnvHashMap::default());
                }
                Ev::Disconnect => {
                    if let Some(id) = self.connections.remove(&id) {
                        self.world.players[id].active = false;
                        self.player_chunks.remove(&id);
                    }
                }
                Ev::SetInput(input) => self.world.players[*self.connections.get(&id).unwrap()]
                    .set_input(&input),
                Ev::SetRenderDistance(render_distance) => {
                    self.world.players[*self.connections.get(&id).unwrap()]
                        .render_distance = render_distance
                }
            },
            ToGame::NewChunk(pos, s, _) => {
                if let Some(state) = self.world.chunks.get_mut(&pos) {
                    *state = s.into();
                }
            }
        }
    }

    //TODO: change to world ticking
    pub fn tick_game(&mut self) {
        let now = Instant::now();
        let dt = now - self.last_tick;
        self.last_tick = now;
        let dt = dt.subsec_nanos() as f64 / 1_000_000_000.0;

        for p in self.world.players.iter_mut() {
            p.tick(dt, &self.config, &mut self.world.chunks);
        }
    }

    pub fn send_chunks(&mut self) {
        let GameImpl {
            ref mut world,
            ref mut connections,
            ref mut network_tx,
            ref mut last_update,
            ref mut player_chunks,
            ..
        } = *self;

        let World {
            ref mut chunks,
            ref mut players
        } = *world;

        // Send chunks to the players, eventually generating them
        for (id, player) in connections.iter() {
            let mut nearby = Vec::new();
            let render_distance = players[*player].render_distance;
            let d = render_distance as i64;
            let p = players[*player].get_pos();
            // player_chunk
            let pc = p.chunk_pos();
            for x in -d..(d + 1) {
                for y in -d..(d + 1) {
                    for z in -d..(d + 1) {
                        nearby.push((x, y, z));
                    }
                }
            }
            // Sort chunks by squared distance to the player
            nearby.sort_unstable_by_key(|&(x, y, z)| x * x + y * y + z * z);
            for (x, y, z) in nearby.drain(..) {
                let mut pos : ChunkPos = [x, y, z].into();
                for i in 0..3 {
                    pos[i] += pc[i];
                }

                // Entry manipulation
<<<<<<< HEAD
                let player_entry = player.chunks.entry(pos);
                {
                    use std::collections::hash_map::Entry;
                    if let Entry::Occupied(_) = player_entry {
                        if !chunks.is_hot(&pos) {
                            continue;
=======
                use std::collections::hash_map::Entry;

                let player_entry = player_chunks.get_mut(player).unwrap().entry(pos);
                let server_entry = chunks.entry(pos);

                if let Entry::Occupied(ref version) = &player_entry {
                    if let Entry::Occupied(ref entry) = &server_entry {
                        if let Some(server_version) = entry.get().get_version() {
                            if *version.get() == server_version {
                                continue;
                            }
>>>>>>> 9597fb1a
                        }
                    }
                }

                // At this point, the player doesn't have the chunk.
<<<<<<< HEAD
                {
                    use hashbrown::hash_map::Entry;
                    match chunks.entry(pos) {
                        Entry::Vacant(v) => {
                            // Generate it
                            v.insert(ChunkState::Generating);
                            self.worldgen_tx
                                .send(ToWorldgen::GenerateChunk(pos))
                                .unwrap();
                        }
                        Entry::Occupied(o) => {
                            let contents : Option<ChunkContents> = o.get().clone().into();
                            match contents {
                                None => (),
                                Some(c) => {
                                    network_tx
                                        .send(ToNetwork::NewChunk(*id, pos, c, chunks.is_hot(&pos)))
                                        .unwrap();
                                    player_entry.or_insert(());
                                }
                            }
                        },
=======
                match server_entry {
                    Entry::Vacant(v) => {
                        // Generate it
                        v.insert(ChunkState::Generating);
                        self.worldgen_tx
                            .send(ToWorldgen::GenerateChunk(pos))
                            .unwrap();
                    },
                    Entry::Occupied(o) => {
                        let contents : Option<ChunkContents> = o.get().clone().into();
                        match contents {
                            None => (),
                            Some(c) => {
                                player_entry.or_insert(c.get_version());
                                network_tx
                                    .send(ToNetwork::NewChunk(*id, pos, c))
                                    .unwrap();
                            }
                        }
>>>>>>> 9597fb1a
                    }
                }
            }
            // Remove chunks that are too far away
            player_chunks.get_mut(player).unwrap().retain(|pos, _| pos.orthogonal_dist(pc) <= render_distance);
        }

        // Remove chunks that are far from all players

        chunks.retain(|pos, chunk| {
            if chunk.is_modified() {return true;}
            for (_, player) in connections.iter() {
                let player = &players[*player];
                let p = player.get_pos();
                if p.chunk_pos().orthogonal_dist(*pos) <= player.render_distance {
                    return true;
                }
            }
            false
        });


        // Send physics updates
        if last_update.try_tick() {
            for (id, player) in connections {
                let player = &players[*player];
                network_tx
                    .send(ToNetwork::SetPos(*id, player.get_pos().clone()))
                    .unwrap();
            }
        }
    }
}
<|MERGE_RESOLUTION|>--- conflicted
+++ resolved
@@ -1,255 +1,221 @@
-//! The game thread is the main server thread. It is authoritative over the game.
-
-use crate::sim::chunk::{ChunkContents, ChunkPos, ChunkState};
-use crate::config::Config;
-use crate::core::messages::server::{ToGame, ToNetwork, ToWorldgen};
-use crate::network::ConnectionId;
-use crate::util::Ticker;
-use crate::sim::{World, player::PlayerId};
-use fnv::FnvHashMap;
-use std::sync::mpsc::{Receiver, Sender};
-use std::sync::Arc;
-use std::time::Instant;
-
-pub fn start(
-    rx: Receiver<ToGame>,
-    network_tx: Sender<ToNetwork>,
-    worldgen_tx: Sender<ToWorldgen>,
-    config: Arc<Config>,
-) {
-    let mut implementation = GameImpl::from_parts(rx, network_tx, worldgen_tx, config);
-    loop {
-        implementation.process_messages();
-
-        implementation.tick_game();
-
-        implementation.send_chunks();
-    }
-}
-
-struct GameImpl {
-    config: Arc<Config>,
-    rx: Receiver<ToGame>,
-    network_tx: Sender<ToNetwork>,
-    worldgen_tx: Sender<ToWorldgen>,
-    world: World,
-    connections: FnvHashMap<ConnectionId, PlayerId>,
-    player_chunks : FnvHashMap<PlayerId, FnvHashMap<ChunkPos, u64>>,
-    last_tick: Instant,
-    last_update: Ticker,
-}
-
-impl GameImpl {
-    pub fn from_parts(
-        rx: Receiver<ToGame>,
-        network_tx: Sender<ToNetwork>,
-        worldgen_tx: Sender<ToWorldgen>,
-        config: Arc<Config>,
-    ) -> Self {
-        Self {
-            config,
-            rx,
-            network_tx,
-            worldgen_tx,
-            world: World::new(),
-            connections: FnvHashMap::default(),
-            player_chunks: FnvHashMap::default(),
-            last_tick: Instant::now(),
-            last_update: Ticker::from_tick_rate(60),
-        }
-    }
-
-    pub fn process_messages(&mut self) {
-        let message = self.rx.recv().unwrap();
-        self.process_message(message);
-    }
-
-    fn process_message(&mut self, message: ToGame) {
-        use crate::core::messages::server::ToGamePlayer as Ev;
-        match message {
-            ToGame::PlayerEvent(id, ev) => match ev {
-                Ev::Connect => {
-                    let new_player = self.world.players.new_player(
-                        [
-                            self.config.player_x,
-                            self.config.player_y,
-                            self.config.player_z,
-                        ].into(),
-                        true);
-                    self.connections.insert(id, new_player);
-                    self.player_chunks.insert(new_player, FnvHashMap::default());
-                }
-                Ev::Disconnect => {
-                    if let Some(id) = self.connections.remove(&id) {
-                        self.world.players[id].active = false;
-                        self.player_chunks.remove(&id);
-                    }
-                }
-                Ev::SetInput(input) => self.world.players[*self.connections.get(&id).unwrap()]
-                    .set_input(&input),
-                Ev::SetRenderDistance(render_distance) => {
-                    self.world.players[*self.connections.get(&id).unwrap()]
-                        .render_distance = render_distance
-                }
-            },
-            ToGame::NewChunk(pos, s, _) => {
-                if let Some(state) = self.world.chunks.get_mut(&pos) {
-                    *state = s.into();
-                }
-            }
-        }
-    }
-
-    //TODO: change to world ticking
-    pub fn tick_game(&mut self) {
-        let now = Instant::now();
-        let dt = now - self.last_tick;
-        self.last_tick = now;
-        let dt = dt.subsec_nanos() as f64 / 1_000_000_000.0;
-
-        for p in self.world.players.iter_mut() {
-            p.tick(dt, &self.config, &mut self.world.chunks);
-        }
-    }
-
-    pub fn send_chunks(&mut self) {
-        let GameImpl {
-            ref mut world,
-            ref mut connections,
-            ref mut network_tx,
-            ref mut last_update,
-            ref mut player_chunks,
-            ..
-        } = *self;
-
-        let World {
-            ref mut chunks,
-            ref mut players
-        } = *world;
-
-        // Send chunks to the players, eventually generating them
-        for (id, player) in connections.iter() {
-            let mut nearby = Vec::new();
-            let render_distance = players[*player].render_distance;
-            let d = render_distance as i64;
-            let p = players[*player].get_pos();
-            // player_chunk
-            let pc = p.chunk_pos();
-            for x in -d..(d + 1) {
-                for y in -d..(d + 1) {
-                    for z in -d..(d + 1) {
-                        nearby.push((x, y, z));
-                    }
-                }
-            }
-            // Sort chunks by squared distance to the player
-            nearby.sort_unstable_by_key(|&(x, y, z)| x * x + y * y + z * z);
-            for (x, y, z) in nearby.drain(..) {
-                let mut pos : ChunkPos = [x, y, z].into();
-                for i in 0..3 {
-                    pos[i] += pc[i];
-                }
-
-                // Entry manipulation
-<<<<<<< HEAD
-                let player_entry = player.chunks.entry(pos);
-                {
-                    use std::collections::hash_map::Entry;
-                    if let Entry::Occupied(_) = player_entry {
-                        if !chunks.is_hot(&pos) {
-                            continue;
-=======
-                use std::collections::hash_map::Entry;
-
-                let player_entry = player_chunks.get_mut(player).unwrap().entry(pos);
-                let server_entry = chunks.entry(pos);
-
-                if let Entry::Occupied(ref version) = &player_entry {
-                    if let Entry::Occupied(ref entry) = &server_entry {
-                        if let Some(server_version) = entry.get().get_version() {
-                            if *version.get() == server_version {
-                                continue;
-                            }
->>>>>>> 9597fb1a
-                        }
-                    }
-                }
-
-                // At this point, the player doesn't have the chunk.
-<<<<<<< HEAD
-                {
-                    use hashbrown::hash_map::Entry;
-                    match chunks.entry(pos) {
-                        Entry::Vacant(v) => {
-                            // Generate it
-                            v.insert(ChunkState::Generating);
-                            self.worldgen_tx
-                                .send(ToWorldgen::GenerateChunk(pos))
-                                .unwrap();
-                        }
-                        Entry::Occupied(o) => {
-                            let contents : Option<ChunkContents> = o.get().clone().into();
-                            match contents {
-                                None => (),
-                                Some(c) => {
-                                    network_tx
-                                        .send(ToNetwork::NewChunk(*id, pos, c, chunks.is_hot(&pos)))
-                                        .unwrap();
-                                    player_entry.or_insert(());
-                                }
-                            }
-                        },
-=======
-                match server_entry {
-                    Entry::Vacant(v) => {
-                        // Generate it
-                        v.insert(ChunkState::Generating);
-                        self.worldgen_tx
-                            .send(ToWorldgen::GenerateChunk(pos))
-                            .unwrap();
-                    },
-                    Entry::Occupied(o) => {
-                        let contents : Option<ChunkContents> = o.get().clone().into();
-                        match contents {
-                            None => (),
-                            Some(c) => {
-                                player_entry.or_insert(c.get_version());
-                                network_tx
-                                    .send(ToNetwork::NewChunk(*id, pos, c))
-                                    .unwrap();
-                            }
-                        }
->>>>>>> 9597fb1a
-                    }
-                }
-            }
-            // Remove chunks that are too far away
-            player_chunks.get_mut(player).unwrap().retain(|pos, _| pos.orthogonal_dist(pc) <= render_distance);
-        }
-
-        // Remove chunks that are far from all players
-
-        chunks.retain(|pos, chunk| {
-            if chunk.is_modified() {return true;}
-            for (_, player) in connections.iter() {
-                let player = &players[*player];
-                let p = player.get_pos();
-                if p.chunk_pos().orthogonal_dist(*pos) <= player.render_distance {
-                    return true;
-                }
-            }
-            false
-        });
-
-
-        // Send physics updates
-        if last_update.try_tick() {
-            for (id, player) in connections {
-                let player = &players[*player];
-                network_tx
-                    .send(ToNetwork::SetPos(*id, player.get_pos().clone()))
-                    .unwrap();
-            }
-        }
-    }
-}
+//! The game thread is the main server thread. It is authoritative over the game.
+
+use crate::sim::chunk::{ChunkContents, ChunkPos, ChunkState};
+use crate::config::Config;
+use crate::core::messages::server::{ToGame, ToNetwork, ToWorldgen};
+use crate::network::ConnectionId;
+use crate::util::Ticker;
+use crate::sim::{World, player::PlayerId};
+use hashbrown::hash_map::HashMap;
+use std::sync::mpsc::{Receiver, Sender};
+use std::sync::Arc;
+use std::time::Instant;
+
+pub fn start(
+    rx: Receiver<ToGame>,
+    network_tx: Sender<ToNetwork>,
+    worldgen_tx: Sender<ToWorldgen>,
+    config: Arc<Config>,
+) {
+    let mut implementation = GameImpl::from_parts(rx, network_tx, worldgen_tx, config);
+    loop {
+        implementation.process_messages();
+
+        implementation.tick_game();
+
+        implementation.send_chunks();
+    }
+}
+
+struct GameImpl {
+    config: Arc<Config>,
+    rx: Receiver<ToGame>,
+    network_tx: Sender<ToNetwork>,
+    worldgen_tx: Sender<ToWorldgen>,
+    world: World,
+    connections: HashMap<ConnectionId, PlayerId>,
+    player_chunks : HashMap<PlayerId, HashMap<ChunkPos, u64>>,
+    last_tick: Instant,
+    last_update: Ticker,
+}
+
+impl GameImpl {
+    pub fn from_parts(
+        rx: Receiver<ToGame>,
+        network_tx: Sender<ToNetwork>,
+        worldgen_tx: Sender<ToWorldgen>,
+        config: Arc<Config>,
+    ) -> Self {
+        Self {
+            config,
+            rx,
+            network_tx,
+            worldgen_tx,
+            world: World::new(),
+            connections: HashMap::default(),
+            player_chunks: HashMap::default(),
+            last_tick: Instant::now(),
+            last_update: Ticker::from_tick_rate(60),
+        }
+    }
+
+    pub fn process_messages(&mut self) {
+        let message = self.rx.recv().unwrap();
+        self.process_message(message);
+    }
+
+    fn process_message(&mut self, message: ToGame) {
+        use crate::core::messages::server::ToGamePlayer as Ev;
+        match message {
+            ToGame::PlayerEvent(id, ev) => match ev {
+                Ev::Connect => {
+                    let new_player = self.world.players.new_player(
+                        [
+                            self.config.player_x,
+                            self.config.player_y,
+                            self.config.player_z,
+                        ].into(),
+                        true);
+                    self.connections.insert(id, new_player);
+                    self.player_chunks.insert(new_player, HashMap::default());
+                }
+                Ev::Disconnect => {
+                    if let Some(id) = self.connections.remove(&id) {
+                        self.world.players[id].active = false;
+                        self.player_chunks.remove(&id);
+                    }
+                }
+                Ev::SetInput(input) => self.world.players[*self.connections.get(&id).unwrap()]
+                    .set_input(&input),
+                Ev::SetRenderDistance(render_distance) => {
+                    self.world.players[*self.connections.get(&id).unwrap()]
+                        .render_distance = render_distance
+                }
+            },
+            ToGame::NewChunk(pos, s, _) => {
+                if let Some(state) = self.world.chunks.get_mut(&pos) {
+                    *state = s.into();
+                }
+            }
+        }
+    }
+
+    //TODO: change to world ticking
+    pub fn tick_game(&mut self) {
+        let now = Instant::now();
+        let dt = now - self.last_tick;
+        self.last_tick = now;
+        let dt = dt.subsec_nanos() as f64 / 1_000_000_000.0;
+
+        for p in self.world.players.iter_mut() {
+            p.tick(dt, &self.config, &mut self.world.chunks);
+        }
+    }
+
+    pub fn send_chunks(&mut self) {
+        let GameImpl {
+            ref mut world,
+            ref mut connections,
+            ref mut network_tx,
+            ref mut last_update,
+            ref mut player_chunks,
+            ..
+        } = *self;
+
+        let World {
+            ref mut chunks,
+            ref mut players
+        } = *world;
+
+        // Send chunks to the players, eventually generating them
+        for (id, player) in connections.iter() {
+            let mut nearby = Vec::new();
+            let render_distance = players[*player].render_distance;
+            let d = render_distance as i64;
+            let p = players[*player].get_pos();
+            // player_chunk
+            let pc = p.chunk_pos();
+            for x in -d..(d + 1) {
+                for y in -d..(d + 1) {
+                    for z in -d..(d + 1) {
+                        nearby.push((x, y, z));
+                    }
+                }
+            }
+            // Sort chunks by squared distance to the player
+            nearby.sort_unstable_by_key(|&(x, y, z)| x * x + y * y + z * z);
+            for (x, y, z) in nearby.drain(..) {
+                let mut pos : ChunkPos = [x, y, z].into();
+                for i in 0..3 {
+                    pos[i] += pc[i];
+                }
+
+                // Entry manipulation
+                use hashbrown::hash_map::Entry;
+
+                let player_entry = player_chunks.get_mut(player).unwrap().entry(pos);
+                let server_entry = chunks.entry(pos);
+
+                if let Entry::Occupied(ref version) = &player_entry {
+                    if let Entry::Occupied(ref entry) = &server_entry {
+                        if let Some(server_version) = entry.get().get_version() {
+                            if *version.get() == server_version {
+                                continue;
+                            }
+                        }
+                    }
+                }
+
+                // At this point, the player doesn't have the chunk.
+                match server_entry {
+                    Entry::Vacant(v) => {
+                        // Generate it
+                        v.insert(ChunkState::Generating);
+                        self.worldgen_tx
+                            .send(ToWorldgen::GenerateChunk(pos))
+                            .unwrap();
+                    },
+                    Entry::Occupied(o) => {
+                        let contents : Option<ChunkContents> = o.get().clone().into();
+                        match contents {
+                            None => (),
+                            Some(c) => {
+                                player_entry.or_insert(c.get_version());
+                                network_tx
+                                    .send(ToNetwork::NewChunk(*id, pos, c))
+                                    .unwrap();
+                            }
+                        }
+                    }
+                }
+            }
+            // Remove chunks that are too far away
+            player_chunks.get_mut(player).unwrap().retain(|pos, _| pos.orthogonal_dist(pc) <= render_distance);
+        }
+
+        // Remove chunks that are far from all players
+
+        chunks.retain(|pos, chunk| {
+            if chunk.is_modified() {return true;}
+            for (_, player) in connections.iter() {
+                let player = &players[*player];
+                let p = player.get_pos();
+                if p.chunk_pos().orthogonal_dist(*pos) <= player.render_distance {
+                    return true;
+                }
+            }
+            false
+        });
+
+
+        // Send physics updates
+        if last_update.try_tick() {
+            for (id, player) in connections {
+                let player = &players[*player];
+                network_tx
+                    .send(ToNetwork::SetPos(*id, player.get_pos().clone()))
+                    .unwrap();
+            }
+        }
+    }
+}